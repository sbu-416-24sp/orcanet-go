/*
 *	References:
 *		https://gist.github.com/upperwal/38cd0c98e4a6b34c061db0ff26def9b9
 *		https://ldej.nl/post/building-an-echo-application-with-libp2p/
 *		https://github.com/libp2p/go-libp2p/blob/master/examples/chat-with-rendezvous/chat.go
 *		https://github.com/libp2p/go-libp2p/blob/master/examples/pubsub/basic-chat-with-rendezvous/main.go
 */

package server

import (
	"bufio"
	"context"
	"crypto/rsa"
	"errors"
	"fmt"
	"io"
	"log"
	"net"
	"net/http"
	"orca-peer/internal/fileshare"
	orcaHash "orca-peer/internal/hash"
	"os"
	"sync"
	"time"
	"errors"

	"google.golang.org/grpc"

	orcaHash "orca-peer/internal/hash"

	"github.com/go-ping/ping"
	"github.com/ipinfo/go/ipinfo"
	"github.com/libp2p/go-libp2p"
	dht "github.com/libp2p/go-libp2p-kad-dht"
	record "github.com/libp2p/go-libp2p-record"
	libp2pcrypto "github.com/libp2p/go-libp2p/core/crypto"
	"github.com/libp2p/go-libp2p/core/host"
	"github.com/libp2p/go-libp2p/core/peer"
	drouting "github.com/libp2p/go-libp2p/p2p/discovery/routing"
	dutil "github.com/libp2p/go-libp2p/p2p/discovery/util"
	"github.com/multiformats/go-multiaddr"
	ma "github.com/multiformats/go-multiaddr"
	"google.golang.org/protobuf/proto"
	"google.golang.org/protobuf/types/known/emptypb"
)

type fileShareServerNode struct {
	fileshare.UnimplementedFileShareServer

	K_DHT   *dht.IpfsDHT
	PrivKey libp2pcrypto.PrivKey
	PubKey  libp2pcrypto.PubKey
	V       record.Validator
}

var (
	serverStruct fileShareServerNode
	peerTable    map[string]PeerInfo
	peerTableMUT sync.Mutex
)

func CreateMarketServer(stdPrivKey *rsa.PrivateKey, dhtPort string, rpcPort string, serverReady chan bool) {
	ctx := context.Background()

	//Get libp2p wrapped privKey
	privKey, _, err := libp2pcrypto.KeyPairFromStdKey(stdPrivKey)
	if err != nil {
		panic("Could not generate libp2p wrapped key from standard private key.")
	}

	pubKey := privKey.GetPublic()

	//Construct multiaddr from string and create host to listen on it
	sourceMultiAddr, _ := multiaddr.NewMultiaddr(fmt.Sprintf("/ip4/0.0.0.0/tcp/%s", dhtPort))
	opts := []libp2p.Option{
		libp2p.ListenAddrStrings(sourceMultiAddr.String()),
		libp2p.Identity(privKey), //derive id from private key
	}

	host, err := libp2p.New(opts...)
	if err != nil {
		panic(err)
	}

	fmt.Printf("\nlibp2p DHT Host ID: %s\n", host.ID())
	fmt.Println("DHT Market Multiaddr (if in server mode):")
	for _, addr := range host.Addrs() {
		fmt.Printf("%s/p2p/%s\n", addr, host.ID())
	}

	bootstrapPeers := ReadBootstrapPeers()

	// Start a DHT, for now we will start in client mode until we can implement a way to
	// detect if we are behind a NAT or not to run in server mode.
	var validator record.Validator = OrcaValidator{}
	var options []dht.Option
	options = append(options, dht.Mode(dht.ModeClient))
	options = append(options, dht.ProtocolPrefix("orcanet/market"), dht.Validator(validator))
	kDHT, err := dht.New(ctx, host, options...)
	if err != nil {
		panic(err)
	}

	// Bootstrap the DHT. In the default configuration, this spawns a Background
	// thread that will refresh the peer table every five minutes.
	if err = kDHT.Bootstrap(ctx); err != nil {
		panic(err)
	}

	// Let's connect to the bootstrap nodes first. They will tell us about the
	// other nodes in the network.
	var wg sync.WaitGroup
	for _, peerAddr := range bootstrapPeers {
		peerinfo, _ := peer.AddrInfoFromP2pAddr(peerAddr)
		wg.Add(1)
		go func() {
			defer wg.Done()
			if err := host.Connect(ctx, *peerinfo); err != nil {
				fmt.Println("WARNING: ", err)
			} else {
				fmt.Println("Connection established with DHT bootstrap node:", *peerinfo)
			}
		}()
	}
	wg.Wait()

	go DiscoverPeers(ctx, host, kDHT, "orcanet/market")

	//Start gRPC server
	lis, err := net.Listen("tcp", fmt.Sprintf(":%s", rpcPort))
	if err != nil {
		panic(err)
	}

	s := grpc.NewServer()
	serverStruct = fileShareServerNode{}
	serverStruct.K_DHT = kDHT
	serverStruct.PrivKey = privKey
	serverStruct.PubKey = pubKey
	serverStruct.V = validator
	fileshare.RegisterFileShareServer(s, &serverStruct)
	go ListAllDHTPeers(ctx, host)
	fmt.Printf("Market RPC Server listening at %v\n\n", lis.Addr())
	serverReady <- true
	if err := s.Serve(lis); err != nil {
		panic(err)
	}
}

type PeerInfo struct {
	Location    string `json:"location"`
	Latency     string `json:"latency"`
	PeerID      string `json:"peerId"`
	Connection  string `json:"connection"`
	OpenStreams string `json:"openStreams"`
	FlagUrl     string `json:"flagUrl"`
}

func GetPeerTable() map[string]PeerInfo {
	return peerTable
}
func DisconnectPeer(peerId string) error {
	peerTableMUT.Lock()
	if val, ok := peerTable[peerId]; ok {
		val.Connection = "NO"
		peerTable[peerId] = val
	} else {
		peerTableMUT.Unlock()
		return errors.New("key does not exist")
	}
	peerTableMUT.Unlock()
	return nil
}

func getLocationFromIP(peerId string) (string, error) {
	location := ""
	peerTableMUT.Lock()
	if val, ok := peerTable[peerId]; ok {
		mAddr, err := ma.NewMultiaddr(val.Connection)
		if err != nil {
			return "", errors.New("cannot convert multiaddress to IP")
		}
		ipStr, err := mAddr.ValueForProtocol(ma.P_IP4)
		if err != nil {
			return "", nil
		}
		client := ipinfo.NewClient(nil)
		coords, err := client.GetLocation(net.ParseIP(ipStr))
		if err != nil {
			log.Fatal(err)
		}
		val.Location = coords
		peerTable[peerId] = val
	} else {
		peerTableMUT.Unlock()
		return "", errors.New("key does not exist")
	}
	peerTableMUT.Unlock()
	return location, nil
}

func getLatency(peerId string) error {
	peerTableMUT.Lock()
	if val, ok := peerTable[peerId]; ok {
		mAddr, err := ma.NewMultiaddr(val.Connection)
		if err != nil {
			return errors.New("cannot convert multiaddress to IP")
		}
		ipStr, err := mAddr.ValueForProtocol(ma.P_IP4)
		if err != nil {
			return nil
		}
		pinger, err := ping.NewPinger(ipStr)
		if err != nil {
			fmt.Printf("Error creating pinger: %s\n", err)
			return errors.New("cant create pinger")
		}

		pinger.Count = 3
		pinger.Timeout = time.Second * 2
		pinger.Size = 64
		pinger.Run()
		stats := pinger.Statistics()
		// fmt.Printf("  Packets: Sent = %d, Received = %d, Lost = %d (%.2f%% loss),\n",
		// 	stats.PacketsSent, stats.PacketsRecv, stats.PacketsSent-stats.PacketsRecv,
		// 	stats.PacketLoss*100)
		val.Latency = fmt.Sprint(stats.AvgRtt.Seconds() * 1000)
		// fmt.Printf("  Minimum = %.2fms, Maximum = %.2fms, Average = %.2fms\n",
		// 	stats.MinRtt.Seconds()*1000, stats.MaxRtt.Seconds()*1000, stats.AvgRtt.Seconds()*1000)
		peerTable[peerId] = val
	} else {
		peerTableMUT.Unlock()
		return errors.New("key does not exist")
	}
	peerTableMUT.Unlock()
	return nil
}
func UpdateAllPeerLatency() {
	for peerId := range peerTable {
		go getLatency(peerId)
	}
}
func ListAllDHTPeers(ctx context.Context, host host.Host) {
	peerTable = make(map[string]PeerInfo)
	for {
		time.Sleep(time.Second * 3)
		peers := serverStruct.K_DHT.RoutingTable().ListPeers()
		// Should make a channel that waits for this

		for _, p := range peers {
			addr, err := serverStruct.K_DHT.FindPeer(ctx, p)
			if err != nil {
				fmt.Printf("Error finding peer %s: %s\n", p, err)
				continue
			}
			key := addr.ID.String()
			if _, ok := peerTable[key]; !ok {
				connection := ""
				if len(addr.Addrs) > 0 {
					connection = addr.Addrs[0].String()
				}
				peerTable[key] = PeerInfo{
					Location:    "",
					Latency:     "",
					PeerID:      addr.ID.String(),
					Connection:  connection,
					OpenStreams: "YES",
					FlagUrl:     "",
				}
				go getLocationFromIP(key)
			}
		}
		go UpdateAllPeerLatency()
	}
}

/*
 * Check for peers who have announced themselves on the DHT.
 * If the DHT is running in server mode, then we will announce ourselves and check for
 * others who have announced as well.
 *
 * Parameters:
 *   context: The context
 *   h: libp2p host
 *   kDHT: the libp2p ipfs DHT object to use
 *   advertise: the string to use to check for others who have announced themselves. If
 * 				DHT is in server mode then that string will be used to announce ourselves as well.
 *
 */
func DiscoverPeers(ctx context.Context, h host.Host, kDHT *dht.IpfsDHT, advertise string) {
	routingDiscovery := drouting.NewRoutingDiscovery(kDHT)
	if kDHT.Mode() == dht.ModeServer {
		dutil.Advertise(ctx, routingDiscovery, advertise)
	}

	// Look for others who have announced and attempt to connect to them
	for {
		peerChan, err := routingDiscovery.FindPeers(ctx, advertise)
		if err != nil {
			panic(err)
		}
		for peer := range peerChan {
			if peer.ID == h.ID() {
				continue // No self connection
			}
			h.Connect(ctx, peer)
		}
		time.Sleep(time.Second * 10)
	}
}

func sendFileToConsumer(w http.ResponseWriter, r *http.Request) {
	switch r.Method {
	case "GET":
		for k, v := range r.URL.Query() {
			fmt.Printf("%s: %s\n", k, v)
		}
		// file = r.URL.Query().Get("filename")
		w.Write([]byte("Received a GET request\n"))

	default:
		w.WriteHeader(http.StatusNotImplemented)
		w.Write([]byte(http.StatusText(http.StatusNotImplemented)))
	}
	w.Write([]byte("Received a GET request\n"))
	filename := r.URL.Path[len("/reqFile/"):]

	// Open the file
	file, err := os.Open(filename)
	if err != nil {
		http.Error(w, err.Error(), http.StatusNotFound)
		return
	}
	defer file.Close()

	// Set content type
	contentType := "application/octet-stream"
	switch {
	case filename[len(filename)-4:] == ".txt":
		contentType = "text/plain"
	case filename[len(filename)-5:] == ".json":
		contentType = "application/json"
		// Add more cases for other file types if needed
	}

	// Set content disposition header
	w.Header().Set("Content-Disposition", "attachment; filename="+filename)
	w.Header().Set("Content-Type", contentType)

	// Copy file contents to response body
	_, err = io.Copy(w, file)
	if err != nil {
		http.Error(w, err.Error(), http.StatusInternalServerError)
		return
	}
}

func SetupRegisterFile(filePath string, fileName string, amountPerMB int64, ip string, port int32) error {
	fileKey, err := orcaHash.GetFileKey(filePath, fileName)
	if err != nil {
		return err
	}
<<<<<<< HEAD
	fmt.Printf("Final Hashed: %s\n", fileKey)
=======
}

func SetupRegisterFile(file_name string, amountPerMB int64, ip string, port int32) error {
	srcFilePath := fmt.Sprintf("./files/%s", file_name)
	fileInfo, err := os.Stat(srcFilePath)
	if err != nil {
		if os.IsNotExist(err) {
			return err
		} else {
			return errors.New("File does not exist in files folder.")
		}
	}

	if fileInfo.IsDir() {
		return errors.New("Specified file is a directory.")
	}

	hash, err := orcaHash.HashFile(file_name)
	if err != nil {
		return err
	}

	err = os.Rename(srcFilePath, fmt.Sprintf("./files/stored/%s", hash))
	if err != nil {
		return err
	}
	
>>>>>>> 6967a012
	ctx := context.Background()
	fileReq := fileshare.RegisterFileRequest{}
	fileReq.User = &fileshare.User{}
	fileReq.User.Price = amountPerMB
	fileReq.User.Ip = ip
	fileReq.User.Port = port
<<<<<<< HEAD
	fileReq.FileKey = fileKey
=======
	fileReq.FileHash = hash
>>>>>>> 6967a012
	_, err = serverStruct.RegisterFile(ctx, &fileReq)
	if err != nil {
		return err
	}

	return nil
}

/*
 * gRPC service to register a file on the DHT market.
 *
 * Parameters:
 *   ctx: Context
 *   in: A protobuf RegisterFileRequest struct that represents the file/producer being registered.
 *
 * Returns:
 *   An empty protobuf struct
 *   An error, if any
 */
func (s *fileShareServerNode) RegisterFile(ctx context.Context, in *fileshare.RegisterFileRequest) (*emptypb.Empty, error) {
	hash := in.GetFileKey()
	pubKeyBytes, err := s.PubKey.Raw()
	if err != nil {
		return nil, err
	}
	in.GetUser().Id = pubKeyBytes

	value, err := s.K_DHT.GetValue(ctx, "orcanet/market/"+hash)
	if err != nil {
		value = make([]byte, 0)
	}

	//remove record for id if it already exists
	for i := 0; i < len(value)-8; i++ {
		messageLength := uint16(value[i+1])<<8 | uint16(value[i])
		digitalSignatureLength := uint16(value[i+3])<<8 | uint16(value[i+2])
		contentLength := messageLength + digitalSignatureLength
		user := &fileshare.User{}

		err := proto.Unmarshal(value[i+4:i+4+int(messageLength)], user) //will parse bytes only until user struct is filled out
		if err != nil {
			return nil, err
		}

		if len(user.GetId()) == len(in.GetUser().GetId()) {
			recordExists := true
			for i := range in.GetUser().GetId() {
				if user.GetId()[i] != in.GetUser().GetId()[i] {
					recordExists = false
					break
				}
			}

			if recordExists {
				value = append(value[:i], value[i+4+int(contentLength):]...)
				break
			}
		}

		i = i + 4 + int(contentLength) - 1
	}

	record := make([]byte, 0)
	userProtoBytes, err := proto.Marshal(in.GetUser())
	if err != nil {
		return nil, err
	}
	userProtoSize := len(userProtoBytes)
	signature, err := s.PrivKey.Sign(userProtoBytes)
	if err != nil {
		return nil, err
	}
	signatureLength := len(signature)
	record = append(record, byte(userProtoSize))
	record = append(record, byte(userProtoSize>>8))
	record = append(record, byte(signatureLength))
	record = append(record, byte(signatureLength>>8))
	record = append(record, userProtoBytes...)
	record = append(record, signature...)

	currentTime := time.Now().UTC()
	unixTimestamp := currentTime.Unix()
	unixTimestampInt64 := uint64(unixTimestamp)
	for i := 7; i >= 0; i-- {
		curByte := unixTimestampInt64 >> (i * 8)
		record = append(record, byte(curByte))
	}

	if len(value) != 0 {
		value = value[:len(value)-8] //get rid of previous values timestamp
	}
	value = append(value, record...)

	err = s.K_DHT.PutValue(ctx, "orcanet/market/"+in.GetFileKey(), value)
	if err != nil {
		return nil, err
	}
	return &emptypb.Empty{}, nil
}

func SetupCheckHolders(fileHash string) (*fileshare.HoldersResponse, error) {
	ctx := context.Background()
	fileReq := fileshare.CheckHoldersRequest{}
	fileReq.FileKey = fileHash
	holdersResponse, err := serverStruct.CheckHolders(ctx, &fileReq)
	if err != nil {
		return nil, err
	}
	return holdersResponse, nil
}

/*
 * gRPC service to check for producers who have registered a specific file.
 *
 * Parameters:
 *   ctx: Context
 *   in: A protobuf CheckHoldersRequest struct that represents the file to look up.
 *
 * Returns:
 *   A HoldersResponse protobuf struct that represents the producers and their prices.
 *   An error, if any
 */
func (s *fileShareServerNode) CheckHolders(ctx context.Context, in *fileshare.CheckHoldersRequest) (*fileshare.HoldersResponse, error) {
	hash := in.GetFileKey()
	users := make([]*fileshare.User, 0)
	value, err := s.K_DHT.GetValue(ctx, "orcanet/market/"+hash)
	if err != nil {
		return &fileshare.HoldersResponse{Holders: users}, nil
	}

	for i := 0; i < len(value)-8; i++ {
		messageLength := uint16(value[i+1])<<8 | uint16(value[i])
		digitalSignatureLength := uint16(value[i+3])<<8 | uint16(value[i+2])
		contentLength := messageLength + digitalSignatureLength
		user := &fileshare.User{}

		err := proto.Unmarshal(value[i+4:i+4+int(messageLength)], user) //will parse bytes only until user struct is filled out
		if err != nil {
			return nil, err
		}

		users = append(users, user)
		i = i + 4 + int(contentLength) - 1
	}

	return &fileshare.HoldersResponse{Holders: users}, nil
}

// Find file bootstrap.peers and parse it to get multiaddrs of bootstrap peers
func ReadBootstrapPeers() []multiaddr.Multiaddr {
	peers := []multiaddr.Multiaddr{}

	// For now bootstrap.peers can be in cli folder but it can be moved
	file, err := os.Open("internal/cli/bootstrap.peers")
	if err != nil {
		panic(err)
	}

	scanner := bufio.NewScanner(file)
	scanner.Split(bufio.ScanLines)

	for scanner.Scan() {
		line := scanner.Text()

		multiadd, err := multiaddr.NewMultiaddr(line)
		if err != nil {
			panic(err)
		}
		peers = append(peers, multiadd)
	}

	return peers
}<|MERGE_RESOLUTION|>--- conflicted
+++ resolved
@@ -23,11 +23,8 @@
 	"os"
 	"sync"
 	"time"
-	"errors"
 
 	"google.golang.org/grpc"
-
-	orcaHash "orca-peer/internal/hash"
 
 	"github.com/go-ping/ping"
 	"github.com/ipinfo/go/ipinfo"
@@ -361,48 +358,14 @@
 	if err != nil {
 		return err
 	}
-<<<<<<< HEAD
 	fmt.Printf("Final Hashed: %s\n", fileKey)
-=======
-}
-
-func SetupRegisterFile(file_name string, amountPerMB int64, ip string, port int32) error {
-	srcFilePath := fmt.Sprintf("./files/%s", file_name)
-	fileInfo, err := os.Stat(srcFilePath)
-	if err != nil {
-		if os.IsNotExist(err) {
-			return err
-		} else {
-			return errors.New("File does not exist in files folder.")
-		}
-	}
-
-	if fileInfo.IsDir() {
-		return errors.New("Specified file is a directory.")
-	}
-
-	hash, err := orcaHash.HashFile(file_name)
-	if err != nil {
-		return err
-	}
-
-	err = os.Rename(srcFilePath, fmt.Sprintf("./files/stored/%s", hash))
-	if err != nil {
-		return err
-	}
-	
->>>>>>> 6967a012
 	ctx := context.Background()
 	fileReq := fileshare.RegisterFileRequest{}
 	fileReq.User = &fileshare.User{}
 	fileReq.User.Price = amountPerMB
 	fileReq.User.Ip = ip
 	fileReq.User.Port = port
-<<<<<<< HEAD
 	fileReq.FileKey = fileKey
-=======
-	fileReq.FileHash = hash
->>>>>>> 6967a012
 	_, err = serverStruct.RegisterFile(ctx, &fileReq)
 	if err != nil {
 		return err
