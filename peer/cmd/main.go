--- conflicted
+++ resolved
@@ -2,16 +2,12 @@
 
 import (
 	"flag"
-<<<<<<< HEAD
-=======
+	"fmt"
 	orcaAPI "orca-peer/internal/api"
-	orcaBlockchain "orca-peer/internal/blockchain"
->>>>>>> 1755cccf
 	orcaCLI "orca-peer/internal/cli"
 	orcaHash "orca-peer/internal/hash"
 	"os"
 	"os/exec"
-	"fmt"
 )
 
 var boostrapNodeAddress string
@@ -21,7 +17,7 @@
 	flag.Parse()
 	publicKey, privateKey := orcaHash.LoadInKeys()
 	os.MkdirAll("./files/stored/", 0755)
-<<<<<<< HEAD
+
 	cmd := exec.Command("./OrcaNetAPIServer")
 	cmd.Dir = "../coin/"
 	err := cmd.Start()
@@ -30,10 +26,6 @@
 		return
 	}
 	fmt.Println("Started block chain api server")
-	orcaCLI.StartCLI(&boostrapNodeAddress, publicKey, privateKey, cmd)
-	return 
-=======
-	go orcaBlockchain.StartBitcoinNode()
-	orcaCLI.StartCLI(&boostrapNodeAddress, publicKey, privateKey, orcaAPI.InitAPIServer)
->>>>>>> 1755cccf
+	orcaCLI.StartCLI(&boostrapNodeAddress, publicKey, privateKey, cmd, orcaAPI.InitServer)
+	return
 }